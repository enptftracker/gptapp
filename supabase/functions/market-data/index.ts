--- conflicted
+++ resolved
@@ -371,7 +371,6 @@
 
         let updated = 0;
 
-<<<<<<< HEAD
         for (const symbol of symbols) {
           try {
             const quote = await fetchYahooQuote(symbol.ticker);
@@ -384,25 +383,6 @@
           }
 
           await sleep(150);
-=======
-          let providerUsed: MarketProvider | null = null;
-
-          try {
-            const { quote, provider } = await fetchQuoteWithFallback(symbol, preferredProvider);
-            providerUsed = provider;
-            await upsertQuoteCache(id, quote);
-            results.push({ symbol, success: true, source: provider });
-          } catch (error) {
-            const message = error instanceof Error ? error.message : 'Failed to fetch quote.';
-            console.error(`Batch quote failed for ${symbol}:`, message);
-            results.push({ symbol, success: false, error: message });
-            providerUsed = preferredProvider ?? 'alphavantage';
-          }
-
-          if (index < payload.symbols.length - 1 && shouldThrottleProvider(providerUsed)) {
-            await sleep(12_000);
-          }
->>>>>>> d5ae1627
         }
 
         const completedAt = new Date();
@@ -442,40 +422,6 @@
         }
       }
 
-<<<<<<< HEAD
-=======
-      case 'historical': {
-        const symbols = Array.isArray(payload.symbols) && payload.symbols.length
-          ? Array.from(new Set(payload.symbols.map(symbol => symbol?.trim().toUpperCase()).filter(Boolean)))
-          : ['SPY', 'QQQ', 'IWM'];
-
-        const results: Array<{ symbol: string; success: boolean; count?: number; source?: MarketProvider; error?: string }> = [];
-
-        for (let index = 0; index < symbols.length; index++) {
-          const symbol = symbols[index];
-          let providerUsed: MarketProvider | null = null;
-
-          try {
-            const summary = await refreshHistoricalSeries(symbol, adminClient, preferredProvider);
-            results.push({ symbol, success: true, count: summary.count, source: summary.provider });
-            providerUsed = summary.provider;
-          } catch (error) {
-            const message = error instanceof Error ? error.message : 'Failed to refresh historical data.';
-            console.error(`Historical refresh failed for ${symbol}:`, message);
-            results.push({ symbol, success: false, error: message });
-            providerUsed = preferredProvider ?? 'alphavantage';
-          }
-
-          if (index < symbols.length - 1 && shouldThrottleProvider(providerUsed)) {
-            await sleep(12_000);
-          }
-        }
-
-        const success = results.every(result => result.success);
-        return withCors(jsonResponse({ success, results }), corsHeaders);
-      }
-
->>>>>>> d5ae1627
       default: {
         return withCors(jsonResponse({ error: 'Unsupported action.' }, { status: 400 }), corsHeaders);
       }
