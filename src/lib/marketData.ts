import { supabase } from '@/integrations/supabase/client';

export interface MarketDataProvider {
  symbol: string;
  price: number;
  change: number;
  changePercent: number;
  volume?: number;
  marketCap?: number;
  lastUpdated: Date;
}

export interface BatchUpdateErrorDetail {
  ticker: string;
  message?: string;
}

export interface BatchUpdateBatchResult {
  index: number;
  symbols: string[];
  successCount: number;
  errorCount: number;
  errors: BatchUpdateErrorDetail[];
}

export interface BatchUpdateProgressState {
  currentBatch: number;
  totalBatches: number;
  successCount: number;
  errorCount: number;
  errors: BatchUpdateErrorDetail[];
}

export interface BatchUpdateSummary {
  totalBatches: number;
  totalSymbols: number;
  successCount: number;
  errorCount: number;
  errors: BatchUpdateErrorDetail[];
  batches: BatchUpdateBatchResult[];
}

export type HistoricalRange = '1D' | '1W' | '1M' | '3M' | '6M' | '1Y' | '5Y' | 'MAX';

export interface HistoricalPricePoint {
  time: string;
  price: number;
}

export type MarketDataSource = 'alphavantage' | 'yfinance';

const YAHOO_RANGE_CONFIG: Record<HistoricalRange, { range: string; interval: string }> = {
  '1D': { range: '1d', interval: '15m' },
  '1W': { range: '5d', interval: '1h' },
  '1M': { range: '1mo', interval: '1d' },
  '3M': { range: '3mo', interval: '1d' },
  '6M': { range: '6mo', interval: '1d' },
  '1Y': { range: '1y', interval: '1wk' },
  '5Y': { range: '5y', interval: '1mo' },
  'MAX': { range: 'max', interval: '3mo' }
};

export class MarketDataService {

  static readonly MAX_SYMBOLS_PER_BATCH = 20;
  static readonly DEFAULT_PROVIDER: MarketDataSource = 'alphavantage';
  static readonly PROVIDER_STORAGE_KEY = 'marketDataProvider';

  private static isEdgeDisabled(): boolean {
    if (typeof window !== 'undefined') {
      const stored = window.localStorage.getItem('disableMarketDataEdge');
      if (stored === 'true') {
        return true;
      }
    }

    try {
      if (typeof import.meta !== 'undefined' && import.meta.env?.VITE_DISABLE_MARKET_DATA_EDGE === 'true') {
        return true;
      }
    } catch {
      // Ignore environments where import.meta is unavailable
    }

    return false;
  }

  private static getPreferredProvider(): MarketDataSource {
    if (typeof window === 'undefined') {
      return this.DEFAULT_PROVIDER;
    }

    const stored = window.localStorage.getItem(MarketDataService.PROVIDER_STORAGE_KEY);
    return stored === 'yfinance' ? 'yfinance' : 'alphavantage';
  }

  private static async invokeMarketData<T>(body: Record<string, unknown>): Promise<T | null> {
    if (this.isEdgeDisabled()) {
      console.warn('Supabase market-data edge disabled via configuration.');
      return null;
    }

    const { data: sessionData, error: sessionError } = await supabase.auth.getSession();

    if (sessionError) {
      console.error('Unable to retrieve session for market data request:', sessionError);
      return null;
    }
    const accessToken = sessionData.session?.access_token;

    if (!accessToken) {
      console.warn('No active session found. Skipping market data request.');
      return null;
    }

    const provider = ((): MarketDataSource => {
      const candidate = (body as { provider?: unknown }).provider;
      if (typeof candidate === 'string') {
        return candidate === 'yfinance' ? 'yfinance' : 'alphavantage';
      }
      return this.getPreferredProvider();
    })();

    const payload = { ...body, provider };

    const { data, error } = await supabase.functions.invoke<T>('market-data', {
      body: payload,
      headers: {
        Authorization: `Bearer ${accessToken}`
      }
    });

    const status = (error as { status?: number } | null)?.status;
    if (status === 401) {
      console.warn('Market data request returned 401. Please reauthenticate.');
      return null;
    }

    if (error) {
      const message = typeof error === 'string'
        ? error
        : (error as { message?: string; error?: string }).message || (error as { message?: string; error?: string }).error;

      throw new Error(message || 'Failed to fetch market data from the edge function.');
    }

    return (data as T | null) ?? null;
  }

  /**
   * Get current market data for a symbol using real API
   */
  static async getMarketData(ticker: string): Promise<MarketDataProvider | null> {
    const normalizedTicker = ticker.trim().toUpperCase();
    try {
      // First try to get from cache
      const { data: symbolData } = await supabase
        .from('symbols')
        .select('id')
        .eq('ticker', normalizedTicker)
        .single();

      if (symbolData) {
        const { data: priceData } = await supabase
          .from('price_cache')
          .select('*')
          .eq('symbol_id', symbolData.id)
          .order('asof', { ascending: false })
          .limit(1)
          .single();

        if (priceData) {
          return {
            symbol: ticker.toUpperCase(),
            price: Number(priceData.price),
            change: Number(priceData.change_24h || 0),
            changePercent: Number(priceData.change_percent_24h || 0),
            lastUpdated: new Date(priceData.asof)
          };
        }
      }

      // If no cached data, fetch from API
      let data: MarketDataProvider | null = null;
      try {
        data = await this.invokeMarketData<MarketDataProvider>({ action: 'quote', symbol: normalizedTicker });
      } catch (error) {
        console.error('Edge quote fetch failed:', error);
      }

      if (data) {
        return data;
      }

      const fallback = await this.fetchYahooQuoteFallback(normalizedTicker);
      return fallback;
    } catch (error) {
      console.error('Error fetching market data:', error);
      return null;
    }
  }

  /**
   * Update price cache in database
   */
  static async updatePriceCache(symbolId: string, ticker: string): Promise<void> {
    try {
      const marketData = await this.getMarketData(ticker);
      if (!marketData) return;

      await this.persistPriceCache(symbolId, marketData);
<<<<<<< HEAD
=======
    } catch (error) {
      console.error('Error in updatePriceCache:', error);
    }
  }

  private static async persistPriceCache(symbolId: string, marketData: MarketDataProvider): Promise<boolean> {
    const { error } = await supabase
      .from('price_cache')
      .upsert({
        symbol_id: symbolId,
        price: marketData.price,
        price_currency: 'USD',
        change_24h: marketData.change,
        change_percent_24h: marketData.changePercent,
        asof: new Date().toISOString()
      }, {
        onConflict: 'symbol_id'
      });

    if (error) {
      console.error('Error updating price cache:', error);
      return false;
    }

    return true;
  }

  private static async fetchAndPersistDirectQuote(symbol: { id: string; ticker: string }): Promise<{ success: boolean; message?: string }> {
    try {
      const marketData = await this.getMarketData(symbol.ticker);
      if (!marketData) {
        return { success: false, message: 'Direct quote fetch returned no data.' };
      }

      const persisted = await this.persistPriceCache(symbol.id, marketData);
      if (!persisted) {
        return { success: false, message: 'Failed to persist direct quote data.' };
      }

      return { success: true };
>>>>>>> 119edc4e
    } catch (error) {
      const message = error instanceof Error ? error.message : 'Failed to fetch direct quote.';
      return { success: false, message };
    }
  }

  /**
   * Batch update prices for multiple symbols using real API
   */
  static async batchUpdatePrices(
    symbols: Array<{ id: string; ticker: string }>,
    onProgress?: (progress: BatchUpdateProgressState) => void
  ): Promise<BatchUpdateSummary> {
    const batches: BatchUpdateBatchResult[] = [];
    const errors: BatchUpdateErrorDetail[] = [];
    const totalSymbols = symbols.length;
    const totalBatches = totalSymbols === 0
      ? 0
      : Math.ceil(totalSymbols / MarketDataService.MAX_SYMBOLS_PER_BATCH);

    let cumulativeSuccessCount = 0;
    let cumulativeErrorCount = 0;
    let currentBatchIndex = 0;

    for (let i = 0; i < symbols.length; i += MarketDataService.MAX_SYMBOLS_PER_BATCH) {
      const batchSymbols = symbols.slice(i, i + MarketDataService.MAX_SYMBOLS_PER_BATCH);
      currentBatchIndex += 1;

      const normalizedEntries = batchSymbols.map(symbol => ({
        symbolId: symbol.id,
        originalTicker: symbol.ticker,
        normalizedTicker: symbol.ticker.trim().toUpperCase()
      }));

      const symbolLookup = new Map(
        normalizedEntries.map(entry => [entry.normalizedTicker, entry.originalTicker])
      );
      const successTickers = new Set<string>();
      const errorMessages = new Map<string, string>();
      let edgeError: unknown = null;

      let fallbackRequired = false;
      let fallbackRootMessage: string | undefined;

      try {
        const data = await this.invokeMarketData<{
          results?: Array<{ ticker?: string; symbol?: string; success?: boolean; status?: string; message?: string; error?: string }>;
        }>({ action: 'batch_update', symbols: batchSymbols });

        if (!data) {
<<<<<<< HEAD
          console.warn('Edge batch update unavailable; attempting direct Yahoo Finance fallback.');
          for (const entry of normalizedEntries) {
            errorMessages.set(entry.normalizedTicker, 'Missing authorization for batch update.');
          }
=======
          fallbackRequired = true;
          fallbackRootMessage = 'Missing authorization for batch update.';
>>>>>>> 119edc4e
        } else {
          const results = Array.isArray(data.results) ? data.results : [];

          if (results.length === 0) {
            normalizedEntries.forEach(entry => successTickers.add(entry.normalizedTicker));
          } else {
            const responded = new Set<string>();

            for (const result of results) {
              const normalizedTicker = (result.ticker ?? result.symbol ?? '').toString().toUpperCase();
              if (!normalizedTicker) {
                continue;
              }

              responded.add(normalizedTicker);
              const errorMessage = typeof result.error === 'string' ? result.error : undefined;
              const hasError =
                result.success === false ||
                result.status === 'error' ||
                !!result.error;

              if (hasError) {
                errorMessages.set(
                  normalizedTicker,
                  errorMessage || result.message || 'Unknown error occurred.'
                );
              } else {
                successTickers.add(normalizedTicker);
              }
            }

            for (const entry of normalizedEntries) {
              if (!responded.has(entry.normalizedTicker) && !errorMessages.has(entry.normalizedTicker)) {
                successTickers.add(entry.normalizedTicker);
              }
            }
          }
        }
      } catch (error) {
<<<<<<< HEAD
        edgeError = error;
        const message = error instanceof Error ? error.message : 'Unexpected error during batch update.';
        for (const entry of normalizedEntries) {
          errorMessages.set(entry.normalizedTicker, message);
        }
        console.error('Error in batch price update:', error);
      }

      const fallbackTargets = normalizedEntries.filter(entry => !successTickers.has(entry.normalizedTicker));

      if (fallbackTargets.length > 0) {
        const fallbackQuotes = await this.fetchYahooBatchQuotes(
          fallbackTargets.map(target => target.normalizedTicker)
        );

        for (const target of fallbackTargets) {
          const quote = fallbackQuotes.get(target.normalizedTicker);
          if (quote) {
            try {
              await this.persistPriceCache(target.symbolId, quote);
              successTickers.add(target.normalizedTicker);
              errorMessages.delete(target.normalizedTicker);
            } catch (persistError) {
              const message = persistError instanceof Error
                ? persistError.message
                : 'Unknown error while saving fallback quote.';
              errorMessages.set(target.normalizedTicker, message);
              console.error('Failed to persist fallback quote:', persistError);
            }
          } else if (!errorMessages.has(target.normalizedTicker)) {
            errorMessages.set(
              target.normalizedTicker,
              'Unable to fetch quote from Yahoo Finance.'
            );
          }
        }
      }

      const batchErrors: BatchUpdateErrorDetail[] = [];
      let batchSuccessCount = 0;

      for (const entry of normalizedEntries) {
        if (successTickers.has(entry.normalizedTicker)) {
          batchSuccessCount += 1;
        } else {
          const message =
            errorMessages.get(entry.normalizedTicker) ||
            (edgeError instanceof Error ? edgeError.message : undefined) ||
            'Unknown error occurred.';

          batchErrors.push({
            ticker: symbolLookup.get(entry.normalizedTicker) ?? entry.originalTicker,
            message
          });
        }
=======
        fallbackRequired = true;
        fallbackRootMessage = error instanceof Error ? error.message : 'Unexpected error during batch update.';
        console.error('Error in batch price update:', error);
      }

      if (fallbackRequired) {
        let fallbackSuccesses = 0;
        for (const symbol of batchSymbols) {
          const result = await this.fetchAndPersistDirectQuote(symbol);
          if (result.success) {
            batchSuccessCount += 1;
            fallbackSuccesses += 1;
          } else {
            batchErrors.push({
              ticker: symbol.ticker,
              message: result.message || fallbackRootMessage || 'Failed to fetch direct quote.'
            });
          }
        }

        if (fallbackSuccesses > 0) {
          cumulativeSuccessCount += fallbackSuccesses;
        }

        cumulativeErrorCount += batchErrors.length;
        errors.push(...batchErrors);

        const batchResult: BatchUpdateBatchResult = {
          index: currentBatchIndex,
          symbols: batchSymbols.map(symbol => symbol.ticker),
          successCount: batchSuccessCount,
          errorCount: batchErrors.length,
          errors: batchErrors
        };

        batches.push(batchResult);

        onProgress?.({
          currentBatch: currentBatchIndex,
          totalBatches,
          successCount: cumulativeSuccessCount,
          errorCount: cumulativeErrorCount,
          errors: [...errors]
        });

        continue;
>>>>>>> 119edc4e
      }

      cumulativeSuccessCount += batchSuccessCount;
      cumulativeErrorCount += batchErrors.length;
      errors.push(...batchErrors);

      const batchResult: BatchUpdateBatchResult = {
        index: currentBatchIndex,
        symbols: batchSymbols.map(symbol => symbol.ticker),
        successCount: batchSuccessCount,
        errorCount: batchErrors.length,
        errors: batchErrors
      };

      batches.push(batchResult);

      onProgress?.({
        currentBatch: currentBatchIndex,
        totalBatches,
        successCount: cumulativeSuccessCount,
        errorCount: cumulativeErrorCount,
        errors: [...errors]
      });
    }

    const summary: BatchUpdateSummary = {
      totalBatches,
      totalSymbols,
      successCount: cumulativeSuccessCount,
      errorCount: cumulativeErrorCount,
      errors,
      batches
    };

<<<<<<< HEAD
    if (totalSymbols > 0 && summary.successCount === 0) {
      throw new Error(summary.errors[0]?.message || 'Failed to update prices. Please try again later.');
=======
    if (totalSymbols > 0 && cumulativeSuccessCount === 0) {
      throw new Error('Failed to update prices for all tickers.');
>>>>>>> 119edc4e
    }

    return summary;
  }

  /**
   * Fetch historical data for major indices
   */
  static async fetchHistoricalData(symbols?: string[]): Promise<void> {
    try {
      const sanitizedSymbols = Array.isArray(symbols)
        ? Array.from(
            new Set(
              symbols
                .map(symbol => symbol?.trim().toUpperCase())
                .filter((symbol): symbol is string => Boolean(symbol))
            )
          )
        : undefined;

      const payload: Record<string, unknown> = { action: 'historical' };
      if (sanitizedSymbols?.length) {
        payload.symbols = sanitizedSymbols;
      }

      const data = await this.invokeMarketData<{ success?: boolean; message?: string; results?: unknown[] }>(payload);
      if (!data) {
        console.warn('Historical data fetch skipped due to missing authorization.');
        return;
      }

      console.log('Historical data fetch result:', data);
    } catch (error) {
      console.error('Error fetching historical data:', error);
    }
  }

  /**
   * Retrieve historical pricing data for a ticker and range.
   */
  static async getHistoricalPrices(ticker: string, range: HistoricalRange): Promise<HistoricalPricePoint[]> {
    const normalizedTicker = ticker.trim().toUpperCase();

    try {
      const { data: symbolData } = await supabase
        .from('symbols')
        .select('id')
        .eq('ticker', normalizedTicker)
        .maybeSingle();

      const lookbackDays = MarketDataService.getLookbackDays(range);
      const fromDate = lookbackDays
        ? new Date(Date.now() - lookbackDays * 24 * 60 * 60 * 1000)
        : null;

      const fetchFromCache = async () => {
        if (!symbolData) {
          return [] as Array<{ date: string; price: number }>;
        }

        let query = supabase
          .from('historical_price_cache')
          .select('date, price')
          .eq('symbol_id', symbolData.id)
          .order('date', { ascending: true });

        if (fromDate) {
          query = query.gte('date', fromDate.toISOString().slice(0, 10));
        }

        const { data } = await query;
        return (data || []).map(entry => ({
          date: entry.date as string,
          price: Number(entry.price)
        }));
      };

      let cachedSeries = await fetchFromCache();

      const isCacheStale = (() => {
        if (!cachedSeries.length) return true;
        const latest = cachedSeries[cachedSeries.length - 1];
        const latestDate = new Date(`${latest.date}T00:00:00Z`).getTime();
        const now = Date.now();
        const maxAgeMs = 1000 * 60 * 60 * 24 * 2; // 2 days
        return now - latestDate > maxAgeMs;
      })();

      if (isCacheStale && symbolData) {
        await MarketDataService.fetchHistoricalData([normalizedTicker]);
        cachedSeries = await fetchFromCache();
      }

      if (cachedSeries.length) {
        return cachedSeries.map(point => ({
          time: `${point.date}T00:00:00Z`,
          price: point.price
        }));
      }

      let remoteSeries: HistoricalPricePoint[] | null = null;

      try {
        const fallback = await this.invokeMarketData<{ points?: HistoricalPricePoint[] }>({
          action: 'historical_range',
          symbol: normalizedTicker,
          range
        });

        if (fallback && Array.isArray(fallback.points)) {
          remoteSeries = fallback.points.map(point => ({
            time: point.time,
            price: Number(point.price)
          }));
        }
      } catch (edgeError) {
        console.error('Edge historical fetch failed:', edgeError);
      }

      if (remoteSeries && remoteSeries.length) {
        return remoteSeries;
      }

      const yahooSeries = await this.fetchYahooHistoricalRange(normalizedTicker, range);

      if (yahooSeries.length) {
        return yahooSeries;
      }

      throw new Error('Unable to fetch historical prices. Please reauthenticate and try again.');
    } catch (error) {
      console.error('Error fetching historical prices:', error);
      throw error instanceof Error
        ? error
        : new Error('An unknown error occurred while fetching historical prices.');
    }
  }

  private static async persistPriceCache(symbolId: string, marketData: MarketDataProvider): Promise<void> {
    const lastUpdated = marketData.lastUpdated instanceof Date
      ? marketData.lastUpdated
      : new Date(marketData.lastUpdated ?? Date.now());

    const price = Number(marketData.price);
    const change = Number(marketData.change);
    const changePercent = Number(marketData.changePercent);

    const payload = {
      symbol_id: symbolId,
      price: Number.isFinite(price) ? price : 0,
      price_currency: 'USD',
      change_24h: Number.isFinite(change) ? change : 0,
      change_percent_24h: Number.isFinite(changePercent) ? changePercent : 0,
      asof: lastUpdated.toISOString()
    };

    const { error } = await supabase
      .from('price_cache')
      .upsert(payload, {
        onConflict: 'symbol_id'
      });

    if (error) {
      throw new Error(error.message || 'Failed to persist price cache record.');
    }
  }

  private static async fetchYahooBatchQuotes(tickers: string[]): Promise<Map<string, MarketDataProvider>> {
    const uniqueTickers = Array.from(
      new Set(
        tickers
          .map(ticker => ticker.trim().toUpperCase())
          .filter((ticker): ticker is string => Boolean(ticker))
      )
    );

    if (uniqueTickers.length === 0) {
      return new Map();
    }

    const results = await Promise.all(
      uniqueTickers.map(async (ticker) => {
        const quote = await this.fetchYahooQuoteFallback(ticker);
        return { ticker, quote } as const;
      })
    );

    const map = new Map<string, MarketDataProvider>();
    for (const { ticker, quote } of results) {
      if (quote) {
        map.set(ticker, quote);
      }
    }

    return map;
  }

  private static async fetchYahooQuoteFallback(ticker: string): Promise<MarketDataProvider | null> {
    try {
      const response = await fetch(
        `https://query1.finance.yahoo.com/v8/finance/chart/${ticker}?interval=1d&range=1d`
      );

      if (!response.ok) {
        return null;
      }

      const payload = await response.json();
      const result = payload?.chart?.result?.[0];
      const meta = result?.meta;

      if (!result || !meta) {
        return null;
      }

      const price = Number(meta.regularMarketPrice ?? meta.previousClose);
      const previousClose = Number(meta.previousClose ?? price);

      if (!Number.isFinite(price)) {
        return null;
      }

      const change = Number.isFinite(previousClose) ? price - previousClose : 0;
      const changePercent = Number.isFinite(previousClose) && previousClose !== 0
        ? (change / previousClose) * 100
        : 0;

      return {
        symbol: ticker,
        price,
        change,
        changePercent,
        volume: typeof meta.regularMarketVolume === 'number' ? meta.regularMarketVolume : undefined,
        lastUpdated: new Date()
      };
    } catch (error) {
      console.error('Yahoo fallback quote error:', error);
      return null;
    }
  }

  private static async fetchYahooHistoricalRange(ticker: string, range: HistoricalRange): Promise<HistoricalPricePoint[]> {
    try {
      const config = YAHOO_RANGE_CONFIG[range];
      if (!config) {
        return [];
      }

      const response = await fetch(
        `https://query1.finance.yahoo.com/v8/finance/chart/${ticker}?range=${config.range}&interval=${config.interval}&includePrePost=false&events=div%2Csplits`
      );

      if (!response.ok) {
        return [];
      }

      const payload = await response.json();
      const result = payload?.chart?.result?.[0];

      if (!result) {
        return [];
      }

      const timestamps: Array<number | null> | undefined = result.timestamp;
      const quoteSeries: Array<number | null> | undefined = result.indicators?.quote?.[0]?.close;
      const adjCloseSeries: Array<number | null> | undefined = result.indicators?.adjclose?.[0]?.adjclose;

      const series = quoteSeries && quoteSeries.some(value => typeof value === 'number')
        ? quoteSeries
        : adjCloseSeries;

      if (!Array.isArray(timestamps) || !Array.isArray(series)) {
        return [];
      }

      const points: HistoricalPricePoint[] = [];

      timestamps.forEach((timestamp, index) => {
        if (typeof timestamp !== 'number') {
          return;
        }

        const price = series[index];
        if (typeof price !== 'number' || Number.isNaN(price)) {
          return;
        }

        points.push({
          time: new Date(timestamp * 1000).toISOString(),
          price: Number(price.toFixed(4))
        });
      });

      return points;
    } catch (error) {
      console.error('Yahoo fallback historical error:', error);
      return [];
    }
  }

  private static getLookbackDays(range: HistoricalRange): number | null {
    switch (range) {
      case '1D':
        return 2;
      case '1W':
        return 7;
      case '1M':
        return 31;
      case '3M':
        return 93;
      case '6M':
        return 186;
      case '1Y':
        return 366;
      case '5Y':
        return 365 * 5;
      case 'MAX':
      default:
        return null;
    }
  }

  /**
   * Search symbols by ticker or name with expanded database
   */
  static async searchSymbols(query: string): Promise<Array<{ ticker: string; name: string; type: string }>> {
    // Enhanced symbol database with real symbols
    const symbols = [
      // Major equities
      { ticker: 'AAPL', name: 'Apple Inc.', type: 'EQUITY' },
      { ticker: 'GOOGL', name: 'Alphabet Inc.', type: 'EQUITY' },
      { ticker: 'GOOG', name: 'Alphabet Inc. Class A', type: 'EQUITY' },
      { ticker: 'TSLA', name: 'Tesla Inc.', type: 'EQUITY' },
      { ticker: 'MSFT', name: 'Microsoft Corporation', type: 'EQUITY' },
      { ticker: 'AMZN', name: 'Amazon.com Inc.', type: 'EQUITY' },
      { ticker: 'NVDA', name: 'NVIDIA Corporation', type: 'EQUITY' },
      { ticker: 'META', name: 'Meta Platforms Inc.', type: 'EQUITY' },
      { ticker: 'NFLX', name: 'Netflix Inc.', type: 'EQUITY' },
      { ticker: 'JPM', name: 'JPMorgan Chase & Co.', type: 'EQUITY' },
      { ticker: 'BAC', name: 'Bank of America Corp', type: 'EQUITY' },
      { ticker: 'WFC', name: 'Wells Fargo & Company', type: 'EQUITY' },
      { ticker: 'JNJ', name: 'Johnson & Johnson', type: 'EQUITY' },
      { ticker: 'UNH', name: 'UnitedHealth Group Inc.', type: 'EQUITY' },
      { ticker: 'PFE', name: 'Pfizer Inc.', type: 'EQUITY' },
      { ticker: 'KO', name: 'The Coca-Cola Company', type: 'EQUITY' },
      { ticker: 'PEP', name: 'PepsiCo Inc.', type: 'EQUITY' },
      { ticker: 'WMT', name: 'Walmart Inc.', type: 'EQUITY' },
      { ticker: 'MCD', name: 'McDonald\'s Corporation', type: 'EQUITY' },
      { ticker: 'DIS', name: 'The Walt Disney Company', type: 'EQUITY' },

      // Sector and thematic ETFs
      { ticker: 'SPY', name: 'SPDR S&P 500 ETF Trust', type: 'ETF' },
      { ticker: 'QQQ', name: 'Invesco QQQ Trust', type: 'ETF' },
      { ticker: 'VTI', name: 'Vanguard Total Stock Market ETF', type: 'ETF' },
      { ticker: 'IWM', name: 'iShares Russell 2000 ETF', type: 'ETF' },
      { ticker: 'EFA', name: 'iShares MSCI EAFE ETF', type: 'ETF' },
      { ticker: 'GLD', name: 'SPDR Gold Shares', type: 'ETF' },
      { ticker: 'SLV', name: 'iShares Silver Trust', type: 'ETF' },
      { ticker: 'ARKK', name: 'ARK Innovation ETF', type: 'ETF' },
      { ticker: 'XLK', name: 'Technology Select Sector SPDR Fund', type: 'ETF' },
      { ticker: 'XLF', name: 'Financial Select Sector SPDR Fund', type: 'ETF' },
      { ticker: 'XLY', name: 'Consumer Discretionary Select Sector SPDR Fund', type: 'ETF' },
      { ticker: 'XLE', name: 'Energy Select Sector SPDR Fund', type: 'ETF' },
      { ticker: 'XLV', name: 'Health Care Select Sector SPDR Fund', type: 'ETF' },
      { ticker: 'BITO', name: 'ProShares Bitcoin Strategy ETF', type: 'ETF' },
      { ticker: 'VT', name: 'Vanguard Total World Stock ETF', type: 'ETF' },

      // Cryptocurrencies
      { ticker: 'BTC-USD', name: 'Bitcoin', type: 'CRYPTO' },
      { ticker: 'ETH-USD', name: 'Ethereum', type: 'CRYPTO' },
      { ticker: 'SOL-USD', name: 'Solana', type: 'CRYPTO' },
      { ticker: 'ADA-USD', name: 'Cardano', type: 'CRYPTO' },
      { ticker: 'DOGE-USD', name: 'Dogecoin', type: 'CRYPTO' },
      { ticker: 'BNB-USD', name: 'BNB', type: 'CRYPTO' },
      { ticker: 'MATIC-USD', name: 'Polygon', type: 'CRYPTO' },

      // Crypto-related equities
      { ticker: 'COIN', name: 'Coinbase Global Inc.', type: 'EQUITY' },
      { ticker: 'MSTR', name: 'MicroStrategy Inc.', type: 'EQUITY' },
    ];

    const lowerQuery = query.toLowerCase();
    return symbols.filter(symbol => 
      symbol.ticker.toLowerCase().includes(lowerQuery) ||
      symbol.name.toLowerCase().includes(lowerQuery)
    );
  }
}<|MERGE_RESOLUTION|>--- conflicted
+++ resolved
@@ -209,49 +209,6 @@
       if (!marketData) return;
 
       await this.persistPriceCache(symbolId, marketData);
-<<<<<<< HEAD
-=======
-    } catch (error) {
-      console.error('Error in updatePriceCache:', error);
-    }
-  }
-
-  private static async persistPriceCache(symbolId: string, marketData: MarketDataProvider): Promise<boolean> {
-    const { error } = await supabase
-      .from('price_cache')
-      .upsert({
-        symbol_id: symbolId,
-        price: marketData.price,
-        price_currency: 'USD',
-        change_24h: marketData.change,
-        change_percent_24h: marketData.changePercent,
-        asof: new Date().toISOString()
-      }, {
-        onConflict: 'symbol_id'
-      });
-
-    if (error) {
-      console.error('Error updating price cache:', error);
-      return false;
-    }
-
-    return true;
-  }
-
-  private static async fetchAndPersistDirectQuote(symbol: { id: string; ticker: string }): Promise<{ success: boolean; message?: string }> {
-    try {
-      const marketData = await this.getMarketData(symbol.ticker);
-      if (!marketData) {
-        return { success: false, message: 'Direct quote fetch returned no data.' };
-      }
-
-      const persisted = await this.persistPriceCache(symbol.id, marketData);
-      if (!persisted) {
-        return { success: false, message: 'Failed to persist direct quote data.' };
-      }
-
-      return { success: true };
->>>>>>> 119edc4e
     } catch (error) {
       const message = error instanceof Error ? error.message : 'Failed to fetch direct quote.';
       return { success: false, message };
@@ -302,15 +259,10 @@
         }>({ action: 'batch_update', symbols: batchSymbols });
 
         if (!data) {
-<<<<<<< HEAD
           console.warn('Edge batch update unavailable; attempting direct Yahoo Finance fallback.');
           for (const entry of normalizedEntries) {
             errorMessages.set(entry.normalizedTicker, 'Missing authorization for batch update.');
           }
-=======
-          fallbackRequired = true;
-          fallbackRootMessage = 'Missing authorization for batch update.';
->>>>>>> 119edc4e
         } else {
           const results = Array.isArray(data.results) ? data.results : [];
 
@@ -350,7 +302,6 @@
           }
         }
       } catch (error) {
-<<<<<<< HEAD
         edgeError = error;
         const message = error instanceof Error ? error.message : 'Unexpected error during batch update.';
         for (const entry of normalizedEntries) {
@@ -406,54 +357,6 @@
             message
           });
         }
-=======
-        fallbackRequired = true;
-        fallbackRootMessage = error instanceof Error ? error.message : 'Unexpected error during batch update.';
-        console.error('Error in batch price update:', error);
-      }
-
-      if (fallbackRequired) {
-        let fallbackSuccesses = 0;
-        for (const symbol of batchSymbols) {
-          const result = await this.fetchAndPersistDirectQuote(symbol);
-          if (result.success) {
-            batchSuccessCount += 1;
-            fallbackSuccesses += 1;
-          } else {
-            batchErrors.push({
-              ticker: symbol.ticker,
-              message: result.message || fallbackRootMessage || 'Failed to fetch direct quote.'
-            });
-          }
-        }
-
-        if (fallbackSuccesses > 0) {
-          cumulativeSuccessCount += fallbackSuccesses;
-        }
-
-        cumulativeErrorCount += batchErrors.length;
-        errors.push(...batchErrors);
-
-        const batchResult: BatchUpdateBatchResult = {
-          index: currentBatchIndex,
-          symbols: batchSymbols.map(symbol => symbol.ticker),
-          successCount: batchSuccessCount,
-          errorCount: batchErrors.length,
-          errors: batchErrors
-        };
-
-        batches.push(batchResult);
-
-        onProgress?.({
-          currentBatch: currentBatchIndex,
-          totalBatches,
-          successCount: cumulativeSuccessCount,
-          errorCount: cumulativeErrorCount,
-          errors: [...errors]
-        });
-
-        continue;
->>>>>>> 119edc4e
       }
 
       cumulativeSuccessCount += batchSuccessCount;
@@ -488,13 +391,8 @@
       batches
     };
 
-<<<<<<< HEAD
     if (totalSymbols > 0 && summary.successCount === 0) {
       throw new Error(summary.errors[0]?.message || 'Failed to update prices. Please try again later.');
-=======
-    if (totalSymbols > 0 && cumulativeSuccessCount === 0) {
-      throw new Error('Failed to update prices for all tickers.');
->>>>>>> 119edc4e
     }
 
     return summary;
