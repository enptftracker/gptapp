--- conflicted
+++ resolved
@@ -239,7 +239,6 @@
       p_change_percent_24h: marketData.changePercent,
       p_asof: new Date().toISOString()
     });
-<<<<<<< HEAD
 
     if (error) {
       console.error('Error updating price cache via RPC:', error);
@@ -281,49 +280,6 @@
     });
 
     if (error) {
-=======
-
-    if (error) {
-      console.error('Error updating price cache via RPC:', error);
-      return false;
-    }
-
-    return true;
-  }
-
-  private static async persistHistoricalSeries(symbolId: string, points: HistoricalPricePoint[]): Promise<boolean> {
-    if (!points.length) {
-      return true;
-    }
-
-    const payload = points
-      .map(point => {
-        const date = new Date(point.time);
-        if (Number.isNaN(date.getTime())) {
-          return null;
-        }
-
-        return {
-          date: date.toISOString().slice(0, 10),
-          price: Number(point.price),
-          price_currency: 'USD'
-        };
-      })
-      .filter((entry): entry is { date: string; price: number; price_currency: string } => Boolean(entry));
-
-    if (!payload.length) {
-      return true;
-    }
-
-    const trimmed = payload.slice(-3652);
-
-    const { error } = await supabase.rpc('upsert_historical_price_cache', {
-      p_symbol_id: symbolId,
-      p_points: trimmed as unknown as Json
-    });
-
-    if (error) {
->>>>>>> 6154882a
       console.error('Error updating historical price cache via RPC:', error);
       return false;
     }
