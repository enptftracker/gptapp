import { useQuery, useMutation, useQueryClient } from '@tanstack/react-query';
import { supabase } from '@/integrations/supabase/client';
import { MarketDataService } from '@/lib/marketData';
import { useToast } from '@/hooks/use-toast';
import {
  WATCHLIST_FRESHNESS_WINDOW_MS,
  isCacheEntryStale,
} from './watchlistStaleness';

export interface WatchlistItem {
  id: string;
  symbol_id: string;
  symbol: {
    id: string;
    ticker: string;
    name: string;
    asset_type: string;
    quote_currency: string;
  };
  price?: {
    price: number;
    change_24h: number;
    change_percent_24h: number;
    lastUpdated?: number;
  };
}

export function useWatchlist() {
  return useQuery({
    queryKey: ['watchlist'],
    queryFn: async () => {
      const { data: watchlistData, error } = await supabase
        .from('watchlist')
        .select(`
          id,
          symbol_id,
          symbol:symbols!inner(
            id,
            ticker,
            name,
            asset_type,
            quote_currency
          )
        `)
        .order('created_at', { ascending: false });

      if (error) throw error;

      // Get price data for all symbols
      const symbolIds = watchlistData?.map(item => item.symbol_id) || [];

      if (symbolIds.length === 0) {
        return (watchlistData || []).map(item => ({ ...item, price: undefined })) as WatchlistItem[];
      }
      const { data: priceData } = await supabase
        .from('price_cache')
        .select('symbol_id, price, change_24h, change_percent_24h, asof')
        .in('symbol_id', symbolIds);

      const priceMap = new Map(
        (priceData || []).map(entry => [
          entry.symbol_id,
          {
            price: Number(entry.price),
            change_24h: Number(entry.change_24h ?? 0),
            change_percent_24h: Number(entry.change_percent_24h ?? 0),
            asof: entry.asof ? new Date(entry.asof).getTime() : undefined,
          }
        ])
      );

      const now = Date.now();
<<<<<<< HEAD
      const freshnessWindow = 1000 * 60 * 5; // 5 minutes
      const futureTolerance = 1000 * 30; // 30 seconds tolerance for clock skew
=======
      const freshnessWindow = WATCHLIST_FRESHNESS_WINDOW_MS;
>>>>>>> 119edc4e

      const watchlistWithPrices = await Promise.all(
        (watchlistData || []).map(async (item) => {
          const cached = priceMap.get(item.symbol_id);
          let resolvedPrice = cached
            ? {
                price: cached.price,
                change_24h: cached.change_24h,
                change_percent_24h: cached.change_percent_24h,
                lastUpdated: cached.asof,
              }
            : undefined;

<<<<<<< HEAD
          const isFutureDated = typeof cached?.asof === 'number' && cached.asof - now > futureTolerance;
          const isStale = !cached?.asof || now - cached.asof > freshnessWindow || isFutureDated;
=======
          const isStale = isCacheEntryStale(cached, now, freshnessWindow);
>>>>>>> 119edc4e

          if (isStale) {
            const fresh = await MarketDataService.getMarketData(item.symbol.ticker);
            if (fresh) {
              resolvedPrice = {
                price: fresh.price,
                change_24h: fresh.change,
                change_percent_24h: fresh.changePercent,
                lastUpdated: fresh.lastUpdated?.getTime() ?? Date.now(),
              };
            }
          }

          return {
            ...item,
            price: resolvedPrice,
          };
        })
      );

      return watchlistWithPrices as WatchlistItem[];
    }
  });
}

export function useAddToWatchlist() {
  const queryClient = useQueryClient();
  const { toast } = useToast();

  return useMutation({
    mutationFn: async (ticker: string) => {
      const { data: { user } } = await supabase.auth.getUser();
      if (!user) throw new Error('User not authenticated');

      // First, find or create the symbol
      let symbolId;
      const { data: existingSymbol } = await supabase
        .from('symbols')
        .select('id')
        .eq('ticker', ticker.toUpperCase())
        .single();

      if (existingSymbol) {
        symbolId = existingSymbol.id;
      } else {
        // Create new symbol
        const { data: newSymbol, error: symbolError } = await supabase
          .from('symbols')
          .insert({
            ticker: ticker.toUpperCase(),
            name: ticker.toUpperCase(),
            asset_type: 'EQUITY',
            quote_currency: 'USD',
            owner_id: user.id
          })
          .select('id')
          .single();

        if (symbolError) throw symbolError;
        symbolId = newSymbol.id;
      }

      // Check if already in watchlist
      const { data: existing } = await supabase
        .from('watchlist')
        .select('id')
        .eq('symbol_id', symbolId)
        .eq('owner_id', user.id)
        .single();

      if (existing) {
        throw new Error('Symbol already in watchlist');
      }

      // Add to watchlist
      const { data, error } = await supabase
        .from('watchlist')
        .insert({ symbol_id: symbolId, owner_id: user.id })
        .select()
        .single();

      if (error) throw error;
      return data;
    },
    onSuccess: () => {
      queryClient.invalidateQueries({ queryKey: ['watchlist'] });
      toast({
        title: "Added to watchlist",
        description: "Symbol has been added to your watchlist.",
      });
    },
    onError: (error: any) => {
      toast({
        title: "Error adding to watchlist",
        description: error.message,
        variant: "destructive",
      });
    }
  });
}

export function useRemoveFromWatchlist() {
  const queryClient = useQueryClient();
  const { toast } = useToast();

  return useMutation({
    mutationFn: async (symbolId: string) => {
      const { error } = await supabase
        .from('watchlist')
        .delete()
        .eq('symbol_id', symbolId);

      if (error) throw error;
    },
    onSuccess: () => {
      queryClient.invalidateQueries({ queryKey: ['watchlist'] });
      toast({
        title: "Removed from watchlist",
        description: "Symbol has been removed from your watchlist.",
      });
    },
    onError: (error: any) => {
      toast({
        title: "Error removing from watchlist",
        description: error.message,
        variant: "destructive",
      });
    }
  });
}<|MERGE_RESOLUTION|>--- conflicted
+++ resolved
@@ -70,12 +70,8 @@
       );
 
       const now = Date.now();
-<<<<<<< HEAD
       const freshnessWindow = 1000 * 60 * 5; // 5 minutes
       const futureTolerance = 1000 * 30; // 30 seconds tolerance for clock skew
-=======
-      const freshnessWindow = WATCHLIST_FRESHNESS_WINDOW_MS;
->>>>>>> 119edc4e
 
       const watchlistWithPrices = await Promise.all(
         (watchlistData || []).map(async (item) => {
@@ -89,12 +85,8 @@
               }
             : undefined;
 
-<<<<<<< HEAD
           const isFutureDated = typeof cached?.asof === 'number' && cached.asof - now > futureTolerance;
           const isStale = !cached?.asof || now - cached.asof > freshnessWindow || isFutureDated;
-=======
-          const isStale = isCacheEntryStale(cached, now, freshnessWindow);
->>>>>>> 119edc4e
 
           if (isStale) {
             const fresh = await MarketDataService.getMarketData(item.symbol.ticker);
