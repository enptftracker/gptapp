--- conflicted
+++ resolved
@@ -2,11 +2,7 @@
 import { Dialog, DialogContent, DialogHeader, DialogTitle } from '@/components/ui/dialog';
 import { Badge } from '@/components/ui/badge';
 import { WatchlistItem } from '@/hooks/useWatchlist';
-<<<<<<< HEAD
 import { StockChart } from './StockChart';
-=======
-import { formatCurrency } from '@/lib/calculations';
->>>>>>> f3bbc551
 import { StockNews } from './StockNews';
 import { SymbolSummary } from './SymbolSummary';
 
