import React from 'react';
import { Outlet, NavLink } from 'react-router-dom';
import { cn } from '@/lib/utils';
import { 
  BarChart3, 
  Briefcase, 
  TrendingUp, 
  Star, 
  Settings,
  DollarSign,
  LogOut
} from 'lucide-react';
import { useAuth } from '@/contexts/AuthContext';
import { Button } from '@/components/ui/button';

const navItems = [
  { path: '/', icon: BarChart3, label: 'Dashboard' },
  { path: '/portfolios', icon: Briefcase, label: 'Portfolios' },
  { path: '/watchlist', icon: Star, label: 'Watchlist' },
  { path: '/settings', icon: Settings, label: 'Settings' }
];

export default function Layout() {
  const { signOut, user } = useAuth();

  const handleSignOut = () => {
    signOut();
  };

  return (
    <div className="min-h-screen bg-background">
      {/* Header */}
      <header className="sticky top-0 z-50 border-b bg-card/80 backdrop-blur supports-[backdrop-filter]:bg-card/60">
        <div className="container flex h-14 md:h-16 items-center justify-between">
          <div className="flex items-center gap-2">
            <div className="flex h-7 w-7 md:h-8 md:w-8 items-center justify-center rounded-lg bg-primary text-primary-foreground">
              <DollarSign className="h-4 w-4 md:h-5 md:w-5" />
            </div>
            <h1 className="text-base md:text-xl font-bold">Portfolio Tracker</h1>
          </div>
          <div className="flex items-center gap-2 md:gap-4">
            <span className="text-xs md:text-sm text-muted-foreground hidden sm:block truncate max-w-[150px] md:max-w-none">{user?.email}</span>
            <Button
              variant="ghost"
              size="sm"
              onClick={handleSignOut}
              className="text-muted-foreground hover:text-foreground h-8 w-8 md:h-9 md:w-9"
            >
              <LogOut className="h-3 w-3 md:h-4 md:w-4" />
            </Button>
          </div>
        </div>
      </header>

      {/* Main Content */}
<<<<<<< HEAD
      <main className="container pb-[calc(5rem+env(safe-area-inset-bottom,0px))] pt-4 md:pt-6 px-4">
=======
      <main className="container pb-20 pt-4 md:pt-6">
>>>>>>> d01f9114
        <Outlet />
      </main>

      {/* Bottom Navigation - Mobile First */}
      <nav className="fixed bottom-0 left-0 right-0 z-50 border-t bg-card/95 backdrop-blur supports-[backdrop-filter]:bg-card/80 pb-[env(safe-area-inset-bottom,0px)]">
        <div className="container px-0">
          <div className="flex items-center justify-around">
            {navItems.map((item) => (
              <NavLink
                key={item.path}
                to={item.path}
                end={item.path === '/'}
                className={({ isActive }) =>
                  cn(
                    "flex flex-col items-center gap-1 px-2 py-2.5 md:py-3 text-xs transition-colors min-w-0",
                    isActive
                      ? "text-primary font-medium"
                      : "text-muted-foreground hover:text-foreground"
                  )
                }
              >
                <item.icon className="h-5 w-5 flex-shrink-0" />
                <span className="text-[10px] md:text-xs truncate max-w-[60px]">{item.label}</span>
              </NavLink>
            ))}
          </div>
        </div>
      </nav>
    </div>
  );
}<|MERGE_RESOLUTION|>--- conflicted
+++ resolved
@@ -53,11 +53,7 @@
       </header>
 
       {/* Main Content */}
-<<<<<<< HEAD
       <main className="container pb-[calc(5rem+env(safe-area-inset-bottom,0px))] pt-4 md:pt-6 px-4">
-=======
-      <main className="container pb-20 pt-4 md:pt-6">
->>>>>>> d01f9114
         <Outlet />
       </main>
 
